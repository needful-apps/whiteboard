/* eslint-disable no-console */

/**
 * SPDX-FileCopyrightText: 2024 Nextcloud GmbH and Nextcloud contributors
 * SPDX-License-Identifier: AGPL-3.0-or-later
 */

import { Server as SocketIO, Socket } from 'socket.io'
import prometheusMetrics from 'socket.io-prometheus'
import jwt from 'jsonwebtoken'
import Utils from './Utils.js'
import { createAdapter } from '@socket.io/redis-streams-adapter'
import RoomDataManager from './RoomDataManager.js'
import StorageManager from './StorageManager.js'
import { Server } from 'http'
import { Server as HttpsServer } from 'https'
import Config from './Config.js'
import StorageStrategy from './StorageStrategy.js'

/**
 * Manages WebSocket connections and room interactions
 */
export default class SocketManager {

	/**
	 * Creates a new SocketManager instance
	 * @param {Server|HttpsServer} server - HTTP/HTTPS server instance
	 * @param {RoomDataManager} roomDataManager - Manager for room data
	 * @param {StorageManager} storageManager - Manager for room data storage
	 * @param {StorageStrategy} socketDataStorage - Manager for socket data storage
	 * @param {StorageStrategy} cachedTokenStorage - Manager for cached token storage
	 * @param {object} redisClient - Shared Redis client
	 */
	constructor(server, roomDataManager, storageManager, socketDataStorage, cachedTokenStorage, redisClient) {
		this.roomDataManager = roomDataManager
		this.storageManager = storageManager
		this.socketDataStorage = socketDataStorage
		this.cachedTokenStorage = cachedTokenStorage
		this.redisClient = redisClient
		this.io = this.createSocketServer(server)
		this.init()
	}

	// SERVER SETUP METHODS
	/**
	 * Creates and configures the Socket.IO server
	 * @param {Server|HttpsServer} server - HTTP/HTTPS server instance
	 * @return {SocketIO.Server} Configured Socket.IO server instance
	 */
	createSocketServer(server) {
		return new SocketIO(server, {
			transports: ['websocket', 'polling'],
			maxHttpBufferSize: Config.MAX_UPLOAD_FILE_SIZE + 1e6,
			cors: {
				origin: Config.NEXTCLOUD_WEBSOCKET_URL,
				methods: ['GET', 'POST', 'PUT', 'DELETE', 'OPTIONS'],
				credentials: true,
			},
		})
	}

	/**
	 * Initializes the socket server and sets up necessary configurations
	 * @return {Promise<void>}
	 */
	async init() {
		await this.setupAdapter()
		this.setupEventHandlers()
	}

	/**
	 * Sets up the appropriate adapter (Redis or in-memory)
	 * @return {Promise<void>}
	 */
	async setupAdapter() {
		if (this.shouldUseRedis()) {
			await this.setupRedisStreamsAdapter()
		} else {
			console.log('Using default in-memory adapter')
		}
	}

	/**
	 * Configures Redis Streams adapter for Socket.IO
	 * @return {Promise<void>}
	 */
	async setupRedisStreamsAdapter() {
		console.log('Setting up Redis Streams adapter')
		try {
			this.io.adapter(createAdapter(this.redisClient, { maxLen: 10000 }))
			console.log('Redis Streams adapter set up successfully')
		} catch (error) {
			console.error('Failed to set up Redis Streams adapter:', error)
			console.log('Falling back to in-memory adapter')
		}
	}

	/**
	 * Determines if Redis should be used as the adapter
	 * @return {boolean}
	 */
	shouldUseRedis() {
		return !!this.redisClient
	}

	// AUTHENTICATION METHODS
	/**
	 * Handles socket authentication
	 * @param {Socket} socket - Socket.IO socket instance
	 * @param {Function} next - Next middleware function
	 * @return {Promise<void>}
	 */
	async socketAuthenticateHandler(socket, next) {
		try {
			const { token } = socket.handshake.auth
			if (!token) throw new Error('No token provided')

			const decodedData = await this.verifyToken(token)
			await this.socketDataStorage.set(socket.id, decodedData)

			if (decodedData.isFileReadOnly) {
				socket.emit('read-only')
			}
			next()
		} catch (error) {
			await this.handleAuthError(socket, next)
		}
	}

	/**
	 * Handles authentication errors
	 * @param {Socket} socket - Socket.IO socket instance
	 * @param {Function} next - Next middleware function
	 */
	async handleAuthError(socket, next) {
		const { secret } = socket.handshake.auth
		try {
			jwt.verify(secret, Config.JWT_SECRET_KEY, { algorithm: 'HS256' })
			next(new Error('Connection verified'))
		} catch (e) {
			next(new Error('Authentication error'))
		}
	}

	/**
	 * Verifies JWT token
	 * @param {string} token - JWT token to verify
	 * @return {Promise<object>} Decoded token data
	 */
	async verifyToken(token) {
		const cachedToken = await this.cachedTokenStorage.get(token)
		console.log('cachedTokenStorage', this.cachedTokenStorage)
		if (cachedToken) return cachedToken

		return new Promise((resolve, reject) => {
			jwt.verify(
				token,
				Config.JWT_SECRET_KEY,
				async (err, decoded) => {
					if (err) {
						console.log(
							err.name === 'TokenExpiredError'
								? 'Token expired'
								: 'Token verification failed',
						)
						return reject(new Error('Authentication error'))
					}
					await this.cachedTokenStorage.set(token, decoded)
					resolve(decoded)
				},
			)
		})
	}

	// EVENT SETUP METHODS
	/**
	 * Sets up all event handlers for the socket server
	 */
	setupEventHandlers() {
		this.io.use(this.socketAuthenticateHandler.bind(this))
		prometheusMetrics(this.io)
		this.io.on('connection', this.handleConnection.bind(this))
	}

<<<<<<< HEAD
	async getUserSocketsAndIds(roomID) {
		let retries = 5
		while (retries > 0) {
			const sockets = await this.io.in(roomID).fetchSockets()
			const result = await Promise.all(sockets.map(async (s) => {
				const data = await this.socketDataManager.getSocketData(s.id)
				if (!data || !data.user) return null
				return {
					socketId: s.id,
					user: data.user,
					userId: data.user.id,
				}
			}))

			if (result.every(r => r !== null)) {
				return result
			}

			retries -= 1
		}
		throw new Error('Failed to fetch user sockets and ids after multiple retries')
=======
	/**
	 * Handles new socket connections
	 * @param {Socket} socket - Socket.IO socket instance
	 */
	handleConnection(socket) {
		socket.emit('init-room')
		this.setupSocketEventListeners(socket)
	}

	/**
	 * Sets up event listeners for a specific socket
	 * @param {Socket} socket - Socket.IO socket instance
	 */
	setupSocketEventListeners(socket) {
		const events = {
			'join-room': this.joinRoomHandler,
			'server-broadcast': this.serverBroadcastHandler,
			'server-volatile-broadcast': this.serverVolatileBroadcastHandler,
			'image-add': this.imageAddHandler,
			'image-remove': this.imageRemoveHandler,
			'image-get': this.imageGetHandler,
			disconnect: this.disconnectHandler,
		}

		// Handle regular events
		Object.entries(events).forEach(([event, handler]) => {
			socket.on(event, (...args) =>
				this.safeSocketHandler(socket, () => handler.apply(this, [socket, ...args])),
			)
		})

		// Handle disconnecting separately to ensure correct room capture
		socket.on('disconnecting', () => {
			const rooms = Array.from(socket.rooms).filter((room) => room !== socket.id)
			this.safeSocketHandler(socket, () => this.disconnectingHandler(socket, rooms))
		})
>>>>>>> d3caf95f
	}

	// ROOM EVENT HANDLERS
	/**
	 * Handles room join requests
	 * @param {Socket} socket - Socket.IO socket instance
	 * @param {string} roomID - Room identifier
	 * @return {Promise<void>}
	 */
	async joinRoomHandler(socket, roomID) {
		const socketData = await this.socketDataStorage.get(socket.id)
		console.log(`[${roomID}] ${socketData.user.name} has joined ${roomID}`)
		await socket.join(roomID)

		const userSocketsAndIds = await this.getUserSocketsAndIds(roomID)
		const userIds = userSocketsAndIds.map(u => u.userId)

		const room = await this.roomDataManager.syncRoomData(
			roomID,
			null,
			userIds,
			null,
			socket.handshake.auth.token,
		)

		if (room) {
			socket.emit(
				'joined-data',
				Utils.convertStringToArrayBuffer(JSON.stringify(room.data)),
				[],
			)

			Object.values(room.getFiles()).forEach((file) => {
				socket.emit('image-data', file)
			})

			this.io.to(roomID).emit('room-user-change', userSocketsAndIds)
		} else {
			socket.emit('room-not-found')
		}
	}

	/**
	 * Handles broadcast messages to room
	 * @param {Socket} socket - Socket.IO socket instance
	 * @param {string} roomID - Room identifier
	 * @param {ArrayBuffer} encryptedData - Encrypted message data
	 * @param {string} iv - Initialization vector
	 * @return {Promise<void>}
	 */
	async serverBroadcastHandler(socket, roomID, encryptedData, iv) {
		const isReadOnly = await this.isSocketReadOnly(socket.id)
		if (!socket.rooms.has(roomID) || isReadOnly) return

		socket.broadcast.to(roomID).emit('client-broadcast', encryptedData, iv)

		const decryptedData = JSON.parse(Utils.convertArrayBufferToString(encryptedData))

		this.queueRoomUpdate(roomID, {
			elements: decryptedData.payload.elements,
		}, socket.id)
	}

	/**
	 * Handles volatile broadcasts (e.g., mouse movements)
	 * @param {Socket} socket - Socket.IO socket instance
	 * @param {string} roomID - Room identifier
	 * @param {ArrayBuffer} encryptedData - Encrypted message data
	 */
	async serverVolatileBroadcastHandler(socket, roomID, encryptedData) {
		const payload = JSON.parse(
			Utils.convertArrayBufferToString(encryptedData),
		)

		if (payload.type === 'MOUSE_LOCATION') {
			const socketData = await this.socketDataStorage.get(socket.id)
			if (!socketData) return
			const eventData = {
				type: 'MOUSE_LOCATION',
				payload: {
					...payload.payload,
					user: socketData.user,
				},
			}

			socket.volatile.broadcast
				.to(roomID)
				.emit(
					'client-broadcast',
					Utils.convertStringToArrayBuffer(JSON.stringify(eventData)),
				)
		}
	}

	// IMAGE HANDLING METHODS
	/**
	 * Handles image addition to room
	 * @param {Socket} socket - Socket.IO socket instance
	 * @param {string} roomID - Room identifier
	 * @param {string} id - Image identifier
	 * @param {object} data - Image data
	 * @return {Promise<void>}
	 */
	async imageAddHandler(socket, roomID, id, data) {
		const isReadOnly = await this.isSocketReadOnly(socket.id)
		if (!socket.rooms.has(roomID) || isReadOnly) return

		socket.broadcast.to(roomID).emit('image-data', data)

		const room = await this.storageManager.get(roomID)
		const currentFiles = { ...room.files, [id]: data }

		this.queueRoomUpdate(roomID, {
			elements: room.data,
			files: currentFiles,
		}, socket.id)
	}

	/**
	 * Handles image removal from room
	 * @param {Socket} socket - Socket.IO socket instance
	 * @param {string} roomID - Room identifier
	 * @param {string} id - Image identifier
	 */
	async imageRemoveHandler(socket, roomID, id) {
		const isReadOnly = await this.isSocketReadOnly(socket.id)
		if (!socket.rooms.has(roomID) || isReadOnly) return

		socket.broadcast.to(roomID).emit('image-remove', id)

		const room = await this.storageManager.get(roomID)
		const currentFiles = { ...room.files }
		delete currentFiles[id]

		this.queueRoomUpdate(roomID, {
			elements: room.data,
			files: currentFiles,
		}, socket.id)
	}

	/**
	 * Handles image retrieval requests
	 * @param {Socket} socket - Socket.IO socket instance
	 * @param {string} roomId - Room identifier
	 * @param {string} id - Image identifier
	 */
	async imageGetHandler(socket, roomId, id) {
		const isReadOnly = await this.isSocketReadOnly(socket.id)
		if (!socket.rooms.has(roomId) || isReadOnly) return

		console.log(`[${roomId}] ${socket.id} requested image ${id}`)
		const room = await this.storageManager.get(roomId)
		const file = room.getFile(id)

		if (file) {
			socket.emit('image-data', file)
			console.log(`[${roomId}] ${socket.id} sent image data ${id}`)
		} else {
			console.warn(`[${roomId}] Image ${id} not found`)
		}
	}

	// DISCONNECTION HANDLERS
	/**
	 * Handles socket disconnection
	 * @param {Socket} socket - Socket.IO socket instance
	 */
	async disconnectHandler(socket) {
		try {
			// Clean up socket data first
			await this.socketDataStorage.delete(socket.id)

			// Remove all listeners
			socket.removeAllListeners()

			// Force disconnect if still connected
			if (socket.connected) {
				socket.disconnect(true)
			}

			Utils.logOperation('SOCKET', `Cleaned up socket: ${socket.id}`)
		} catch (error) {
			Utils.logError('SOCKET', `Failed to cleanup socket: ${socket.id}`, error)
		}
	}

	/**
	 * Handles socket disconnecting event
	 * @param {Socket} socket - Socket.IO socket instance
	 * @param {string[]} rooms - Array of room IDs
	 */
	async disconnectingHandler(socket, rooms) {
		const socketData = await this.socketDataStorage.get(socket.id)
		if (!socketData) return
		console.log(`[${socketData.fileId}] ${socketData.user.name} has disconnected`)
		console.log('socket rooms', rooms)

		for (const roomID of rooms) {
			console.log(`[${roomID}] ${socketData.user.name} has left ${roomID}`)
			const userSocketsAndIds = await this.getUserSocketsAndIds(roomID)
			const otherUserSockets = userSocketsAndIds.filter(u => u.socketId !== socket.id)

			if (otherUserSockets.length > 0) {
				this.io.to(roomID).emit('room-user-change', otherUserSockets)
			} else {
				await this.storageManager.delete(roomID)
			}

			this.queueRoomUpdate(roomID, {}, socket.id)
		}
	}

	// ROOM DATA MANAGEMENT
	/**
	 * Processes room data updates
	 * @param {string} roomID - Room identifier
	 * @param {object} updateData - Data to update
	 * @param {string} socketId - Socket identifier
	 * @return {Promise<void>}
	 */
	async processRoomDataUpdate(roomID, updateData, socketId) {
		const socketData = await this.socketDataStorage.get(socketId)
		if (!socketData) return

		const userSocketsAndIds = await this.getUserSocketsAndIds(roomID)
		const currentRoom = await this.storageManager.get(roomID)

		const roomData = {
			elements: updateData.elements || currentRoom?.data || [],
			files: updateData.files || currentRoom?.files || {},
		}

		await this.roomDataManager.syncRoomData(
			roomID,
			roomData,
			userSocketsAndIds.map(u => u.userId),
			socketData.user.id,
		)
	}

	/**
	 * Queues room updates for processing
	 * @param {string} roomID - Room identifier
	 * @param {object} updateData - Data to update
	 * @param {string} socketId - Socket identifier
	 */
	async queueRoomUpdate(roomID, updateData, socketId) {
		this.processRoomDataUpdate(roomID, updateData, socketId).catch(error => {
			console.error(`Failed to process room update for ${roomID}:`, error)
		})
	}

	// UTILITY METHODS
	/**
	 * Safely executes socket handlers with error handling
	 * @param {Socket} socket - Socket.IO socket instance
	 * @param {Function} handler - Handler function to execute
	 * @return {Promise<boolean>} Success status
	 */
	async safeSocketHandler(socket, handler) {
		try {
			const socketData = await this.socketDataStorage.get(socket.id)
			if (!socketData?.user) {
				socket.emit('error', 'Invalid session')
				socket.disconnect()
				return false
			}
			return await handler()
		} catch (error) {
			console.error('Socket handler error:', error)
			socket.emit('error', 'Internal server error')
			return false
		}
	}

	/**
	 * Checks if a socket is in read-only mode
	 * @param {string} socketId - Socket identifier
	 * @return {Promise<boolean>} Read-only status
	 */
	async isSocketReadOnly(socketId) {
		const socketData = await this.socketDataStorage.get(socketId)
		return socketData ? !!socketData.isFileReadOnly : false
	}

	/**
	 * Gets user sockets and IDs for a room
	 * @param {string} roomID - Room identifier
	 * @return {Promise<Array<{socketId: string, user: object, userId: string}>>}
	 */
	async getUserSocketsAndIds(roomID) {
		const sockets = await this.io.in(roomID).fetchSockets()
		return Promise.all(sockets.map(async (s) => {
			const data = await this.socketDataStorage.get(s.id)
			if (!data?.user?.id) {
				console.warn(`Invalid socket data for socket ${s.id}`)
				return null
			}
			return {
				socketId: s.id,
				user: data.user,
				userId: data.user.id,
			}
		})).then(results => results.filter(Boolean))
	}

}<|MERGE_RESOLUTION|>--- conflicted
+++ resolved
@@ -182,29 +182,6 @@
 		this.io.on('connection', this.handleConnection.bind(this))
 	}
 
-<<<<<<< HEAD
-	async getUserSocketsAndIds(roomID) {
-		let retries = 5
-		while (retries > 0) {
-			const sockets = await this.io.in(roomID).fetchSockets()
-			const result = await Promise.all(sockets.map(async (s) => {
-				const data = await this.socketDataManager.getSocketData(s.id)
-				if (!data || !data.user) return null
-				return {
-					socketId: s.id,
-					user: data.user,
-					userId: data.user.id,
-				}
-			}))
-
-			if (result.every(r => r !== null)) {
-				return result
-			}
-
-			retries -= 1
-		}
-		throw new Error('Failed to fetch user sockets and ids after multiple retries')
-=======
 	/**
 	 * Handles new socket connections
 	 * @param {Socket} socket - Socket.IO socket instance
@@ -241,7 +218,6 @@
 			const rooms = Array.from(socket.rooms).filter((room) => room !== socket.id)
 			this.safeSocketHandler(socket, () => this.disconnectingHandler(socket, rooms))
 		})
->>>>>>> d3caf95f
 	}
 
 	// ROOM EVENT HANDLERS
